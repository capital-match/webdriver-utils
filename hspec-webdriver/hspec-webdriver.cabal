name:              hspec-webdriver
version:           0.3.2
cabal-version:     >= 1.8
build-type:        Simple
synopsis:          Write end2end web application tests using webdriver and hspec
category:          Web
author:            John Lenz <lenz@math.uic.edu>
maintainer:        John Lenz <lenz@math.uic.edu>
license:           MIT
license-file:      LICENSE
homepage:          https://bitbucket.org/wuzzeb/webdriver-utils
stability:         Experimental
description:       For end to end testing of web applications from Haskell, the 
                   <https://hackage.haskell.org/package/webdriver webdriver> package is a great tool but just
                   contains the code to communicate with the browser.  This package integrates webdriver
                   with <http://hspec.github.io hspec>.

extra-source-files: README.md
                    Changelog.md

source-repository head
    type: mercurial
    location: https://bitbucket.org/wuzzeb/webdriver-utils

library
    hs-source-dirs:  .
    exposed-modules:  Test.Hspec.WebDriver
    ghc-options:   -Wall -O2

    build-depends: base                 >= 4          && < 5

<<<<<<< HEAD
                 , HUnit                >= 1.2
                 , hashable             >= 1.2
                 , hspec                >= 1.12 && < 1.13
                 , data-default         >= 0.5
=======
                 , HUnit                >= 1.2 && < 1.3
                 , data-default         >= 0.5
                 , hashable             >= 1.2
                 , hspec-core           >= 2.0 && < 2.1
                 , hspec                >= 2.0 && < 2.1
>>>>>>> 6e7cd969
                 , lifted-base          >= 0.2
                 , stm                  >= 2.4
                 , text                 >= 0.11
                 , transformers         >= 0.3
                 , unordered-containers >= 0.2
                 , webdriver            >= 0.6  && < 0.7<|MERGE_RESOLUTION|>--- conflicted
+++ resolved
@@ -1,5 +1,5 @@
 name:              hspec-webdriver
-version:           0.3.2
+version:           1.0.0
 cabal-version:     >= 1.8
 build-type:        Simple
 synopsis:          Write end2end web application tests using webdriver and hspec
@@ -29,18 +29,11 @@
 
     build-depends: base                 >= 4          && < 5
 
-<<<<<<< HEAD
-                 , HUnit                >= 1.2
-                 , hashable             >= 1.2
-                 , hspec                >= 1.12 && < 1.13
-                 , data-default         >= 0.5
-=======
                  , HUnit                >= 1.2 && < 1.3
                  , data-default         >= 0.5
                  , hashable             >= 1.2
                  , hspec-core           >= 2.0 && < 2.1
                  , hspec                >= 2.0 && < 2.1
->>>>>>> 6e7cd969
                  , lifted-base          >= 0.2
                  , stm                  >= 2.4
                  , text                 >= 0.11
