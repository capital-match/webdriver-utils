--- conflicted
+++ resolved
@@ -1,8 +1,4 @@
-<<<<<<< HEAD
-{-# LANGUAGE CPP, OverloadedStrings, FlexibleInstances, DeriveDataTypeable, TypeFamilies, GeneralizedNewtypeDeriving #-}
-=======
 {-# LANGUAGE OverloadedStrings, FlexibleInstances, DeriveDataTypeable, TypeFamilies #-}
->>>>>>> 6e7cd969
 -- | Write hspec tests that are webdriver tests, automatically managing the webdriver sessions.
 --
 -- This module re-exports functions from "Test.Hspec" and "Test.WebDriver.Commands" and it is
@@ -39,11 +35,6 @@
 module Test.Hspec.WebDriver(
   -- * Webdriver Example
     BrowserDefaults(..)
-<<<<<<< HEAD
-  , session
-  , sessionWith
-  , runWD
-=======
   , WdExample(..)
   , runWD
   , runWDWith
@@ -54,16 +45,9 @@
   -- * Webdriver Sessions
   , session
   , sessionWith
->>>>>>> 6e7cd969
   , inspectSession
   , Using(..)
   , WdTestSession
-
-  -- * Multiple sessions at once
-  , multiSession
-  , multiSessionWith
-  , runWDWith
-  , WDExample
 
   -- * Expectations
   , shouldBe
@@ -85,11 +69,6 @@
   , it
   , specify
   , parallel
-<<<<<<< HEAD
-  , pending
-  , pendingWith
-=======
->>>>>>> 6e7cd969
   , runIO
 
   -- * Re-exports from "Test.WebDriver"
@@ -97,26 +76,17 @@
   , module Test.WebDriver.Commands
 ) where
 
-<<<<<<< HEAD
-import Control.Exception.Lifted (try, Exception, onException, throwIO, catches, Handler(..))
-import Control.Monad (when, forM_)
-=======
 import Control.Applicative
 import Control.Concurrent.MVar
 import Control.Exception (SomeException(..))
 import Control.Exception.Lifted (try, Exception, onException, throwIO)
 import Control.Monad (replicateM)
->>>>>>> 6e7cd969
 import Control.Monad.IO.Class (liftIO)
 import Control.Monad.Trans.State (state, evalState, execState)
 import Data.Default (Default(..))
 import Data.Typeable (Typeable, cast)
 import Data.IORef
-<<<<<<< HEAD
-import Data.Typeable (Typeable)
-=======
 import Data.Traversable (traverse)
->>>>>>> 6e7cd969
 import Test.HUnit (assertEqual, assertFailure)
 import qualified Data.Text as T
 
@@ -129,11 +99,6 @@
 import qualified Test.WebDriver as W
 import qualified Test.WebDriver.Session as W
 import qualified Test.WebDriver.Config as W
-<<<<<<< HEAD
-
-import qualified Test.Hspec.WebDriver.Internal as I
-=======
->>>>>>> 6e7cd969
 
 -- | Webdriver expectations consist of a set of browser 'W.Capabilities' to use and the actual test as
 -- a 'WD' monad.  The browser capabilities are specified by an enumeration which is an instance of
@@ -278,94 +243,14 @@
 -- new webdriver session with the capabilities is automatically created.  Later examples will
 -- continue with the session matching their value of @multi@.
 --
-<<<<<<< HEAD
--- This function uses the default webdriver host (127.0.0.1), port (4444), and
--- basepath (@\/wd\/hub@).
-session :: TestCapabilities cap => String -> ([cap], Spec) -> Spec
-session = hSessionWd create
-    where
-        create :: TestCapabilities cap => cap -> IO (WdState ())
-        create = createSt W.defaultConfig
-=======
 -- This function uses the default webdriver host (127.0.0.1), port (4444), and basepath
 -- (@\/wd\/hub@).
 session :: TestCapabilities cap => String -> ([cap], SpecWith (WdTestSession multi)) -> Spec
 session = sessionWith W.defaultConfig
->>>>>>> 6e7cd969
 
 -- | A variation of 'session' which allows you to specify the webdriver configuration.  Note that
 -- the capabilities in the 'W.WDConfig' will be ignored, instead the capabilities will come from the
 -- list of 'TestCapabilities'.
-<<<<<<< HEAD
-sessionWith :: TestCapabilities cap
-            => W.WDConfig -> String -> ([cap], Spec) -> Spec
-sessionWith config = hSessionWd create
-    where
-        create :: TestCapabilities cap => cap -> IO (WdState ())
-        create = createSt config
-
--- | Allows testing multiple browser sessions at once.
---
--- The way this works is you create a type @a@ to index the sessions, pass an undefined value to
--- 'multiSession', and then use values of type @a@ with 'runWDWith' to identify which session the
--- example should run with.  The first time 'runWDWith' sees a value, a new session is created.  Note
--- that the examples are still run serially in depth-first order.
---
--- Note that in hspec1, the requirement that every example inside 'multiSession' must use 'runWDWith'
--- with the same type @a@ is not checked by types.  In <http://hackage.haskell.org/package/hspec2 hspec2>
--- the types are expressive enough so that this can be checked by the type system (and also means
--- 'multiSession' does not need the undefined value of type @a@).
---
--- I use this for testing multiple users at once, with one user in each browser session.
---
--- >data TestUser = Gandolf | Bilbo | Legolas
--- >    deriving (Show, Eq, Enum, Bounded, Typeable)
--- >
--- >usersSession :: TestCapabilities cap => String -> ([cap],Spec) -> Spec
--- >usersSession = multiSession (undefined :: TestUser)
--- >
--- >runUser :: TestUser -> WD () -> WDExample TestUser
--- >runUser = runWDWith
--- >
--- >spec :: Spec
--- >spec = usersSession "tests some page" $ using Firefox $ do
--- >    it "does something with Gandolf" $ runUser Gandolf $ do
--- >        openPage ...
--- >    it "does something with Bilbo" $ runUser Bilbo $ do
--- >        openPage ...
--- >    it "goes back to the Gandolf session" $ runUser Gandolf $ do
--- >        e <- findElem ....
--- >        ...
---
--- In the above code, two sessions are created and the examples will go back and forth between the
--- two sessions.  Note that a session for Legolas will only be created the first time he shows up in
--- a call to @runUser@.  To share information between the sessions (e.g. some data that Gandolf
--- creates that Bilbo should expect), the best way I have found is to use 'runIO' to create an
--- IORef while constructing the spec.  Note this can be hidden inside the @usersSession@ function.
-multiSession :: (TestCapabilities cap, Typeable a, Eq a)
-             => a -- ^ Can be an undefined value of type a, this is used only to determine the type
-             -> String -- ^ the message
-             -> ([cap], Spec) -- ^ the list of capabilites and the spec
-             -> Spec
-multiSession val = hSessionWd $ create val
-    where
-        create :: (Typeable a, Eq a, TestCapabilities cap) => a -> cap -> IO (WdState a)
-        create _ = createSt W.defaultConfig
-
--- | A variation of 'multiSession' which allows you to specify the webdriver configuration.  Note that
--- the capabilities in the 'W.WDConfig' will be ignored, instead the capabilities will come from the
--- list of 'TestCapabilities'.
-multiSessionWith :: (TestCapabilities cap, Typeable a, Eq a)
-               => W.WDConfig
-               -> a -- ^ Can be an undefined value of type a, this is used only to determine the type
-               -> String -- ^ the message
-               -> ([cap], Spec) -- ^ the list of capabilites and the spec
-               -> Spec
-multiSessionWith config val = hSessionWd $ create val
-    where
-        create :: (Typeable a, Eq a, TestCapabilities cap) => a -> cap -> IO (WdState a)
-        create _ = createSt config
-=======
 sessionWith :: TestCapabilities cap => W.WDConfig -> String -> ([cap], SpecWith (WdTestSession multi)) -> Spec
 sessionWith cfg msg (caps, spec) = spec'
     where
@@ -373,7 +258,6 @@
                     [] -> it msg $ H.pendingWith "No capabilities specified"
                     [c] -> describe (msg ++ " using " ++ show c) $ procTestSession cfg c spec
                     _ -> describe msg $ mapM_ (\c -> describe ("using " ++ show c) $ procTestSession cfg c spec) caps
->>>>>>> 6e7cd969
 
 -- | A typeclass of things which can be converted to a list of capabilities.  It has two uses.
 -- First, it allows you to create a datatype of grouped capabilities in addition to your actual
@@ -400,13 +284,10 @@
     type UsingList [BrowserDefaults] = [BrowserDefaults]
     using d s = (d, s)
 
-<<<<<<< HEAD
-=======
 data AbortSession = AbortSession
     deriving (Show, Typeable)
 instance Exception AbortSession
 
->>>>>>> 6e7cd969
 -- | Abort the session without closing the session.
 --
 -- Normally, 'session' will automatically close the session either when the tests complete without
@@ -416,11 +297,7 @@
 -- immedietly halt the session (all later tests will fail) but will not close the session so that
 -- the browser window stays open.
 inspectSession :: WD ()
-<<<<<<< HEAD
-inspectSession = throwIO I.AbortSessionEx
-=======
 inspectSession = throwIO AbortSession
->>>>>>> 6e7cd969
 
 -- | 'H.shouldBe' lifted into the 'WD' monad.
 shouldBe :: (Show a, Eq a) => a -> a -> WD ()
@@ -460,90 +337,17 @@
 -- Internal Test Runner
 --------------------------------------------------------------------------------
 
-<<<<<<< HEAD
--- | State passed between examples
-data WdState a = WdState {
-   stInitialConfig :: W.WDConfig -- ^ initial config
- , stSessions :: [(a,W.WDSession)] -- ^ the webdriver sessions
- , stError :: IORef Bool    -- ^ has an error occured in an earlier example?  We rely on the serialization
-                            --   of examples to ensure that at most one thread is reading/writing this
-                            --   ioref.
-} deriving Typeable
-=======
 -- | Create a WdTestSession.
 createTestSession :: W.WDConfig -> [MVar (SessionState multi)] -> Int -> WdTestSession multi
 createTestSession cfg mvars n = WdTestSession open close
     where
         open | n == 0 = return $ SessionState [] False False create
              | otherwise = takeMVar (mvars !! n)
->>>>>>> 6e7cd969
 
         create = do
             s <- W.mkSession cfg
             W.runWD s $ createSession $ W.wdCapabilities cfg
 
-<<<<<<< HEAD
--- | Create the internal WdState
-createSt :: TestCapabilities cap => W.WDConfig -> cap -> IO (WdState a)
-createSt cfg cap = do
-    err <- newIORef False
-    caps <- newCaps cap
-    return $ WdState cfg { W.wdCapabilities = caps} [] err 
-
-closeSt :: WdState a -> IO ()
-closeSt st = 
-    forM_ (stSessions st) $ \(_, sess) ->
-        W.runWD sess closeSession
-
--- | The 'WDSession' passed in is used for its host, port, and base path.
-hSessionWd :: (Typeable a, TestCapabilities cap) => (cap -> IO (WdState a)) -> String -> ([cap], Spec) -> Spec
-hSessionWd create msg (caps, spec) = spec'
-    where
-        spec' = case caps of
-                    [] -> it msg $ pendingWith "No capabilities specified"
-                    [c] -> describe (msg ++ " using " ++ show c) $ proc c spec
-                    _ -> describe msg $ mapM_ (\c -> describe ("using " ++ show c) $ proc c spec) caps
-
-        proc cap = mapSpecItem addCatchResult . I.session (create cap) closeSt
-
-        addCatchResult item = item {
-            itemExample = \p a prog -> itemExample item p a prog
-                                    `catches` [ Handler $ \PrevHasError -> return $ Pending $ Just "previous example had error" 
-                                              , Handler $ \I.AbortSessionEx -> return $ Pending $ Just "Session Aborted"
-                                              ]
-            }
-
--- | An example that can be passed to 'it' containing a webdriver action.  It must be created with
--- 'runWD' or 'runWDWith'.
-newtype WDExample multi = WdExample (I.SessionExample (WdState multi))
-    deriving Example
-
--- | Create an example from a 'WD' action.  This /must/ be nested inside a call to 'session' or
--- 'sessionWith'.
-runWD :: WD () -> WDExample ()
-runWD = runWDWith ()
-
--- | Create an example from a 'WD' action, parameterized by which session to run.
--- This /must/ be nested inside a call to 'multiSession' or 'multiSessionWith' and can only be used
--- when multiple sessions are running.  Also, the type @a@ must match the type given to
--- 'multiSession'.
-runWDWith :: (Eq a, Typeable a) => a -> WD () -> WDExample a
-runWDWith a w = WdExample $ I.SessionExample $ \state -> do
-    err <- readIORef $ stError state
-    when err $ throwIO PrevHasError
-
-    sess <- case lookup a (stSessions state) of
-                Just s -> return s
-                Nothing -> do
-                    let cfg = stInitialConfig state
-                    s <- W.mkSession cfg
-                    W.runWD s $ W.createSession $ W.wdCapabilities cfg
-
-    W.runWD sess $ do
-        w `onException` liftIO (writeIORef (stError state) True)
-        swd <- W.getSession
-        return state { stSessions = (a,swd) : filter ((/=a) . fst) (stSessions state) }
-=======
         close st | length mvars - 1 == n = mapM_ ((`W.runWD` closeSession) . snd) $ stSessionMap st
                  | otherwise = putMVar (mvars !! (n + 1)) st
 
@@ -645,5 +449,4 @@
 countItems :: [SpecTree a] -> Int
 countItems s = flip execState 0 $ traverseSpec go s
     where
-        go item = state $ \cnt -> (item, cnt+1)
->>>>>>> 6e7cd969
+        go item = state $ \cnt -> (item, cnt+1)